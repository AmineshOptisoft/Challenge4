--- conflicted
+++ resolved
@@ -13,14 +13,9 @@
   t.test('SQLite table creation', function (t) {
     const db = require('../lib/db')
     
-<<<<<<< HEAD
-    db.query('SELECT name FROM sqlite_master WHERE type="table" AND name="project"', (err, rows) => {
-      t.error(err, 'No error')
-=======
     // Test that table exists
     db.query('SELECT name FROM sqlite_master WHERE type="table" AND name="project"', (err, rows) => {
       t.error(err, 'No error querying table existence')
->>>>>>> e9e0a552
       t.ok(rows && rows.length > 0, 'Project table exists')
       t.end()
     })
@@ -29,14 +24,9 @@
   t.test('Seed data insertion', function (t) {
     const db = require('../lib/db')
     
-<<<<<<< HEAD
-    db.query('SELECT COUNT(*) as count FROM project', (err, rows) => {
-      t.error(err, 'No error')
-=======
     // Test that seed data was loaded
     db.query('SELECT COUNT(*) as count FROM project', (err, rows) => {
       t.error(err, 'No error counting projects')
->>>>>>> e9e0a552
       t.ok(rows && rows[0].count > 0, 'Seed data was inserted')
       t.end()
     })
@@ -45,15 +35,6 @@
   t.test('Database cleanup functionality', function (t) {
     const db = require('../lib/db')
     
-<<<<<<< HEAD
-    // Instead of deleting all data, just verify we can delete a specific project
-    db.query('DELETE FROM project WHERE projectId = 999999', (err) => {
-      t.error(err, 'No error')
-      
-      db.query('SELECT COUNT(*) as count FROM project WHERE projectId = 999999', (err, rows) => {
-        t.error(err, 'No error')
-        t.equal(rows[0].count, 0, 'Specific project deleted')
-=======
     // Test cleanup by deleting and recreating
     db.query('DELETE FROM project', (err) => {
       t.error(err, 'No error deleting all projects')
@@ -61,7 +42,6 @@
       db.query('SELECT COUNT(*) as count FROM project', (err, rows) => {
         t.error(err, 'No error counting after cleanup')
         t.equal(rows[0].count, 0, 'All projects deleted')
->>>>>>> e9e0a552
         t.end()
       })
     })
