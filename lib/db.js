--- conflicted
+++ resolved
@@ -92,11 +92,8 @@
       db.run(insertSql, (err) => {
         if (err) {
           console.error('Error inserting Project ID:', values[0], err)
-<<<<<<< HEAD
-=======
         } else {
           console.log('Inserted Project ID:', values[0])
->>>>>>> e9e0a552
         }
       })
     }
